--- conflicted
+++ resolved
@@ -129,13 +129,10 @@
             case ModelProviderName.ALI_BAILIAN:
             case ModelProviderName.VOLENGINE:
             case ModelProviderName.LLAMACLOUD:
-<<<<<<< HEAD
             case ModelProviderName.TOGETHER:
-            case ModelProviderName.NANOGPT: {
-=======
+            case ModelProviderName.NANOGPT:
             case ModelProviderName.HYPERBOLIC:
             case ModelProviderName.TOGETHER: {
->>>>>>> c62a5183
                 elizaLogger.debug("Initializing OpenAI model.");
                 const openai = createOpenAI({ apiKey, baseURL: endpoint });
 
