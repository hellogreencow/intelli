# Discord Configuration
DISCORD_APPLICATION_ID=
DISCORD_API_TOKEN=              # Bot token
DISCORD_VOICE_CHANNEL_ID=       # The ID of the voice channel the bot should join (optional)

# AI Model API Keys
OPENAI_API_KEY=                 # OpenAI API key, starting with sk-
SMALL_OPENAI_MODEL=             # Default: gpt-4o-mini
MEDIUM_OPENAI_MODEL=            # Default: gpt-4o
LARGE_OPENAI_MODEL=             # Default: gpt-4o
EMBEDDING_OPENAI_MODEL=         # Default: text-embedding-3-small
IMAGE_OPENAI_MODEL=             # Default: dall-e-3

# Eternal AI's Decentralized Inference API
ETERNALAI_URL=
ETERNALAI_MODEL=                # Default: "neuralmagic/Meta-Llama-3.1-405B-Instruct-quantized.w4a16"
ETERNALAI_API_KEY=

GROK_API_KEY=                   # GROK API Key
GROQ_API_KEY=                   # Starts with gsk_
OPENROUTER_API_KEY=
GOOGLE_GENERATIVE_AI_API_KEY=   # Gemini API key

ALI_BAILIAN_API_KEY=            # Ali Bailian API Key
NANOGPT_API_KEY=                # NanoGPT API Key

HYPERBOLIC_API_KEY=             # Hyperbolic API Key
HYPERBOLIC_MODEL=
IMAGE_HYPERBOLIC_MODEL=         # Default: FLUX.1-dev
SMALL_HYPERBOLIC_MODEL=         # Default: meta-llama/Llama-3.2-3B-Instruct
MEDIUM_HYPERBOLIC_MODEL=        # Default: meta-llama/Meta-Llama-3.1-70B-Instruct
LARGE_HYPERBOLIC_MODEL=         # Default: meta-llama/Meta-Llama-3.1-405-Instruct

# Speech Synthesis
ELEVENLABS_XI_API_KEY=          # API key from elevenlabs

# ElevenLabs Settings
ELEVENLABS_MODEL_ID=eleven_multilingual_v2
ELEVENLABS_VOICE_ID=21m00Tcm4TlvDq8ikWAM
ELEVENLABS_VOICE_STABILITY=0.5
ELEVENLABS_VOICE_SIMILARITY_BOOST=0.9
ELEVENLABS_VOICE_STYLE=0.66
ELEVENLABS_VOICE_USE_SPEAKER_BOOST=false
ELEVENLABS_OPTIMIZE_STREAMING_LATENCY=4
ELEVENLABS_OUTPUT_FORMAT=pcm_16000

# Twitter/X Configuration
TWITTER_DRY_RUN=false
TWITTER_USERNAME=               # Account username
TWITTER_PASSWORD=               # Account password
TWITTER_EMAIL=                  # Account email
TWITTER_2FA_SECRET=

TWITTER_COOKIES=                # Account cookies
TWITTER_POLL_INTERVAL=120       # How often (in seconds) the bot should check for interactions
TWITTER_SEARCH_ENABLE=FALSE     # Enable timeline search, WARNING this greatly increases your chance of getting banned
TWITTER_TARGET_USERS=           # Comma separated list of Twitter user names to interact with

X_SERVER_URL=
XAI_API_KEY=
XAI_MODEL=

# Post Interval Settings (in minutes)
POST_INTERVAL_MIN=              # Default: 90
POST_INTERVAL_MAX=              # Default: 180
POST_IMMEDIATELY=

# Twitter action processing configuration
ACTION_INTERVAL=300000      # Interval in milliseconds between action processing runs (default: 5 minutes)
ENABLE_ACTION_PROCESSING=false   # Set to true to enable the action processing loop

# Feature Flags
IMAGE_GEN=                      # Set to TRUE to enable image generation
USE_OPENAI_EMBEDDING=           # Set to TRUE for OpenAI/1536, leave blank for local
USE_OLLAMA_EMBEDDING=           # Set to TRUE for OLLAMA/1024, leave blank for local

# OpenRouter Models
OPENROUTER_MODEL=               # Default: uses hermes 70b/405b
SMALL_OPENROUTER_MODEL=
MEDIUM_OPENROUTER_MODEL=
LARGE_OPENROUTER_MODEL=

# REDPILL Configuration
# https://docs.red-pill.ai/get-started/supported-models
REDPILL_API_KEY=                # REDPILL API Key
REDPILL_MODEL=
SMALL_REDPILL_MODEL=            # Default: gpt-4o-mini
MEDIUM_REDPILL_MODEL=           # Default: gpt-4o
LARGE_REDPILL_MODEL=            # Default: gpt-4o

# Grok Configuration
SMALL_GROK_MODEL=       # Default: grok-2-1212
MEDIUM_GROK_MODEL=      # Default: grok-2-1212
LARGE_GROK_MODEL=       # Default: grok-2-1212
EMBEDDING_GROK_MODEL=   # Default: grok-2-1212

# Ollama Configuration
OLLAMA_SERVER_URL=              # Default: localhost:11434
OLLAMA_MODEL=
OLLAMA_EMBEDDING_MODEL=         # Default: mxbai-embed-large
SMALL_OLLAMA_MODEL=             # Default: llama3.2
MEDIUM_OLLAMA_MODEL=            # Default: hermes3
LARGE_OLLAMA_MODEL=             # Default: hermes3:70b

# Google Configuration
GOOGLE_MODEL=
SMALL_GOOGLE_MODEL=             # Default: gemini-1.5-flash-latest
MEDIUM_GOOGLE_MODEL=            # Default: gemini-1.5-flash-latest
LARGE_GOOGLE_MODEL=             # Default: gemini-1.5-pro-latest
EMBEDDING_GOOGLE_MODEL=         # Default: text-embedding-004

# Groq Configuration
SMALL_GROQ_MODEL=               # Default: llama-3.1-8b-instant
MEDIUM_GROQ_MODEL=              # Default: llama-3.3-70b-versatile
LARGE_GROQ_MODEL=               # Default: llama-3.2-90b-vision-preview
EMBEDDING_GROQ_MODEL=           # Default: llama-3.1-8b-instant

# LlamaLocal Configuration
LLAMALOCAL_PATH=                # Default: "" which is the current directory in plugin-node/dist/ which gets destroyed and recreated on every build

# NanoGPT Configuration
SMALL_NANOGPT_MODEL=            # Default: gpt-4o-mini
MEDIUM_NANOGPT_MODEL=           # Default: gpt-4o
LARGE_NANOGPT_MODEL=            # Default: gpt-4o

# Anthropic Configuration
ANTHROPIC_API_KEY=              # For Claude
SMALL_ANTHROPIC_MODEL=          # Default: claude-3-haiku-20240307
MEDIUM_ANTHROPIC_MODEL=         # Default: claude-3-5-sonnet-20241022
LARGE_ANTHROPIC_MODEL=          # Default: claude-3-5-sonnet-20241022

# Heurist Configuration
HEURIST_API_KEY=                # Get from https://heurist.ai/dev-access
SMALL_HEURIST_MODEL=            # Default: meta-llama/llama-3-70b-instruct
MEDIUM_HEURIST_MODEL=           # Default: meta-llama/llama-3-70b-instruct
LARGE_HEURIST_MODEL=            # Default: meta-llama/llama-3.1-405b-instruct
HEURIST_IMAGE_MODEL=            # Default: PepeXL

# Gaianet Configuration
GAIANET_MODEL=
GAIANET_SERVER_URL=

SMALL_GAIANET_MODEL=            # Default: llama3b
SMALL_GAIANET_SERVER_URL=       # Default: https://llama3b.gaia.domains/v1
MEDIUM_GAIANET_MODEL=           # Default: llama
MEDIUM_GAIANET_SERVER_URL=      # Default: https://llama8b.gaia.domains/v1
LARGE_GAIANET_MODEL=            # Default: qwen72b
LARGE_GAIANET_SERVER_URL=       # Default: https://qwen72b.gaia.domains/v1

GAIANET_EMBEDDING_MODEL=
USE_GAIANET_EMBEDDING=          # Set to TRUE for GAIANET/768, leave blank for local

# EVM
EVM_PRIVATE_KEY=
EVM_PROVIDER_URL=

# Solana
SOLANA_PRIVATE_KEY=
SOLANA_PUBLIC_KEY=
SOLANA_CLUSTER= # Default: devnet. Solana Cluster: 'devnet' | 'testnet' | 'mainnet-beta'
SOLANA_ADMIN_PRIVATE_KEY= # This wallet is used to verify NFTs
SOLANA_ADMIN_PUBLIC_KEY= # This wallet is used to verify NFTs
SOLANA_VERIFY_TOKEN= # Authentication token for calling the verification API

# Fallback Wallet Configuration (deprecated)
WALLET_PRIVATE_KEY=
WALLET_PUBLIC_KEY=

BIRDEYE_API_KEY=

# Solana Configuration
SOL_ADDRESS=So11111111111111111111111111111111111111112
SLIPPAGE=1
BASE_MINT=So11111111111111111111111111111111111111112
RPC_URL=https://api.mainnet-beta.solana.com
HELIUS_API_KEY=

# Telegram Configuration
TELEGRAM_BOT_TOKEN=

# Together Configuration
TOGETHER_API_KEY=

# Server Configuration
SERVER_PORT=3000

# Starknet Configuration
STARKNET_ADDRESS=
STARKNET_PRIVATE_KEY=
STARKNET_RPC_URL=

# Intiface Configuration
INTIFACE_WEBSOCKET_URL=ws://localhost:12345

# Farcaster Neynar Configuration
FARCASTER_FID=                  # The FID associated with the account your are sending casts from
FARCASTER_NEYNAR_API_KEY=       # Neynar API key: https://neynar.com/
FARCASTER_NEYNAR_SIGNER_UUID=   # Signer for the account you are sending casts from. Create a signer here: https://dev.neynar.com/app
FARCASTER_DRY_RUN=false         # Set to true if you want to run the bot without actually publishing casts
FARCASTER_POLL_INTERVAL=120     # How often (in seconds) the bot should check for farcaster interactions (replies and mentions)

# Coinbase
COINBASE_COMMERCE_KEY=          # From Coinbase developer portal
COINBASE_API_KEY=               # From Coinbase developer portal
COINBASE_PRIVATE_KEY=           # From Coinbase developer portal
COINBASE_GENERATED_WALLET_ID=   # Not your address but the wallet ID from generating a wallet through the plugin
COINBASE_GENERATED_WALLET_HEX_SEED= # Not your address but the wallet hex seed from generating a wallet through the plugin and calling export
COINBASE_NOTIFICATION_URI=      # For webhook plugin the uri you want to send the webhook to for dummy ones use https://webhook.site

# Conflux Configuration
CONFLUX_CORE_PRIVATE_KEY=
CONFLUX_CORE_SPACE_RPC_URL=
CONFLUX_ESPACE_PRIVATE_KEY=
CONFLUX_ESPACE_RPC_URL=
CONFLUX_MEME_CONTRACT_ADDRESS=

# ZeroG
ZEROG_INDEXER_RPC=
ZEROG_EVM_RPC=
ZEROG_PRIVATE_KEY=
ZEROG_FLOW_ADDRESS=

# TEE Configuration
# TEE_MODE options:
# - LOCAL: Uses simulator at localhost:8090 (for local development)
# - DOCKER: Uses simulator at host.docker.internal:8090 (for docker development)
# - PRODUCTION: No simulator, uses production endpoints
# Defaults to OFF if not specified
TEE_MODE=OFF                    # LOCAL | DOCKER | PRODUCTION
WALLET_SECRET_SALT=             # ONLY define if you want to use TEE Plugin, otherwise it will throw errors

# Galadriel Configuration
GALADRIEL_API_KEY=gal-*         # Get from https://dashboard.galadriel.com/

# Venice Configuration
VENICE_API_KEY=                 # generate from venice settings
SMALL_VENICE_MODEL=             # Default: llama-3.3-70b
MEDIUM_VENICE_MODEL=            # Default: llama-3.3-70b
LARGE_VENICE_MODEL=             # Default: llama-3.1-405b
IMAGE_VENICE_MODEL=             # Default: fluently-xl

# fal.ai Configuration
FAL_API_KEY=
FAL_AI_LORA_PATH=

# WhatsApp Cloud API Configuration
WHATSAPP_ACCESS_TOKEN=          # Permanent access token from Facebook Developer Console
WHATSAPP_PHONE_NUMBER_ID=       # Phone number ID from WhatsApp Business API
WHATSAPP_BUSINESS_ACCOUNT_ID=   # Business Account ID from Facebook Business Manager
WHATSAPP_WEBHOOK_VERIFY_TOKEN=  # Custom string for webhook verification
WHATSAPP_API_VERSION=v17.0      # WhatsApp API version (default: v17.0)

# Flow Blockchain Configuration
FLOW_ADDRESS=
FLOW_PRIVATE_KEY=               # Private key for SHA3-256 + P256 ECDSA
FLOW_NETWORK=                   # Default: mainnet
FLOW_ENDPOINT_URL=              # Default: https://mainnet.onflow.org

# ICP
INTERNET_COMPUTER_PRIVATE_KEY=
INTERNET_COMPUTER_ADDRESS=

# Aptos
<<<<<<< HEAD
APTOS_PRIVATE_KEY=              # Aptos private key
APTOS_NETWORK=                  # Must be one of mainnet, testnet

# EchoChambers Configuration
ECHOCHAMBERS_API_URL=http://127.0.0.1:3333
ECHOCHAMBERS_API_KEY=testingkey0011
ECHOCHAMBERS_USERNAME=eliza
ECHOCHAMBERS_DEFAULT_ROOM=general
ECHOCHAMBERS_POLL_INTERVAL=60
ECHOCHAMBERS_MAX_MESSAGES=10

# MultiversX
MVX_PRIVATE_KEY= # Multiversx private key
MVX_NETWORK= # must be one of mainnet, devnet, testnet

# NEAR
NEAR_WALLET_SECRET_KEY=
NEAR_WALLET_PUBLIC_KEY=
NEAR_ADDRESS=
SLIPPAGE=1
RPC_URL=https://rpc.testnet.near.org
NEAR_NETWORK=testnet # or mainnet

# ZKsync Era Configuration
ZKSYNC_ADDRESS=
ZKSYNC_PRIVATE_KEY=

# Ton
TON_PRIVATE_KEY= # Ton Mnemonic Seed Phrase Join With Empty String
TON_RPC_URL=     # ton rpc

# AWS S3 Configuration Settings for File Upload
AWS_ACCESS_KEY_ID=
AWS_SECRET_ACCESS_KEY=
AWS_REGION=
AWS_S3_BUCKET=
AWS_S3_UPLOAD_PATH=

# Deepgram
DEEPGRAM_API_KEY=

# Sui
SUI_PRIVATE_KEY= # Sui Mnemonic Seed Phrase (`sui keytool generate ed25519`)
SUI_NETWORK=     # must be one of mainnet, testnet, devnet, localnet
=======
APTOS_PRIVATE_KEY= # Aptos private key
APTOS_NETWORK=     # must be one of mainnet, testnet

# Story
STORY_PRIVATE_KEY= # Story private key
STORY_API_BASE_URL= # Story API base URL
STORY_API_KEY= # Story API key
PINATA_JWT= # Pinata JWT for uploading files to IPFS
>>>>>>> 7ebab21d
<|MERGE_RESOLUTION|>--- conflicted
+++ resolved
@@ -261,7 +261,6 @@
 INTERNET_COMPUTER_ADDRESS=
 
 # Aptos
-<<<<<<< HEAD
 APTOS_PRIVATE_KEY=              # Aptos private key
 APTOS_NETWORK=                  # Must be one of mainnet, testnet
 
@@ -306,13 +305,9 @@
 # Sui
 SUI_PRIVATE_KEY= # Sui Mnemonic Seed Phrase (`sui keytool generate ed25519`)
 SUI_NETWORK=     # must be one of mainnet, testnet, devnet, localnet
-=======
-APTOS_PRIVATE_KEY= # Aptos private key
-APTOS_NETWORK=     # must be one of mainnet, testnet
 
 # Story
 STORY_PRIVATE_KEY= # Story private key
 STORY_API_BASE_URL= # Story API base URL
 STORY_API_KEY= # Story API key
-PINATA_JWT= # Pinata JWT for uploading files to IPFS
->>>>>>> 7ebab21d
+PINATA_JWT= # Pinata JWT for uploading files to IPFS