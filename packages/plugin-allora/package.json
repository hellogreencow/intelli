--- conflicted
+++ resolved
@@ -1,31 +1,22 @@
 {
-    "name": "@elizaos/plugin-allora",
-<<<<<<< HEAD
-    "version": "0.1.9",
-=======
-    "version": "0.1.8-alpha.1",
->>>>>>> d5f2924d
-    "main": "dist/index.js",
-    "type": "module",
-    "types": "dist/index.d.ts",
-    "dependencies": {
-        "@alloralabs/allora-sdk": "0.0.4",
-        "@elizaos/core": "workspace:*",
-        "node-cache": "5.1.2",
-<<<<<<< HEAD
-        "vitest": "2.1.8",
-        "@alloralabs/allora-sdk": "^0.1.0"
-=======
-        "tsup": "8.3.5",
-        "vitest": "2.1.8"
->>>>>>> d5f2924d
-    },
-    "scripts": {
-        "build": "tsup --format esm --dts",
-        "dev": "tsup --format esm --dts --watch",
-        "test": "vitest run"
-    },
-    "peerDependencies": {
-        "whatwg-url": "7.1.0"
-    }
+	"name": "@elizaos/plugin-allora",
+	"version": "0.1.9",
+	"main": "dist/index.js",
+	"type": "module",
+	"types": "dist/index.d.ts",
+	"dependencies": {
+		"@alloralabs/allora-sdk": "0.0.4",
+		"@elizaos/core": "workspace:*",
+		"node-cache": "5.1.2",
+		"vitest": "2.1.8",
+		"@alloralabs/allora-sdk": "^0.1.0"
+	},
+	"scripts": {
+		"build": "tsup --format esm --dts",
+		"dev": "tsup --format esm --dts --watch",
+		"test": "vitest run"
+	},
+	"peerDependencies": {
+		"whatwg-url": "7.1.0"
+	}
 }