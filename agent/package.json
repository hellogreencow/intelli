{
    "name": "@elizaos/agent",
    "version": "0.1.7",
    "main": "src/index.ts",
    "type": "module",
    "scripts": {
        "start": "node --loader ts-node/esm src/index.ts",
        "dev": "node --loader ts-node/esm src/index.ts",
        "check-types": "tsc --noEmit",
        "test": "jest"
    },
    "nodemonConfig": {
        "watch": [
            "src",
            "../core/dist"
        ],
        "ext": "ts,json",
        "exec": "node --enable-source-maps --loader ts-node/esm src/index.ts"
    },
    "dependencies": {
        "@elizaos/adapter-postgres": "workspace:*",
        "@elizaos/adapter-redis": "workspace:*",
        "@elizaos/adapter-sqlite": "workspace:*",
        "@elizaos/adapter-pglite": "workspace:*",
        "@elizaos/client-auto": "workspace:*",
        "@elizaos/client-direct": "workspace:*",
        "@elizaos/client-discord": "workspace:*",
        "@elizaos/client-farcaster": "workspace:*",
        "@elizaos/client-lens": "workspace:*",
        "@elizaos/client-telegram": "workspace:*",
        "@elizaos/client-twitter": "workspace:*",
        "@elizaos/client-slack": "workspace:*",
        "@elizaos/core": "workspace:*",
        "@elizaos/plugin-0g": "workspace:*",
        "@elizaos/plugin-abstract": "workspace:*",
        "@elizaos/plugin-aptos": "workspace:*",
        "@elizaos/plugin-coinmarketcap": "workspace:*",
        "@elizaos/plugin-coingecko": "workspace:*",
        "@elizaos/plugin-binance": "workspace:*",
        "@elizaos/plugin-avail": "workspace:*",
        "@elizaos/plugin-bootstrap": "workspace:*",
        "@elizaos/plugin-cosmos": "workspace:*",
        "@elizaos/plugin-intiface": "workspace:*",
        "@elizaos/plugin-coinbase": "workspace:*",
        "@elizaos/plugin-conflux": "workspace:*",
        "@elizaos/plugin-evm": "workspace:*",
        "@elizaos/plugin-echochambers": "workspace:*",
        "@elizaos/plugin-flow": "workspace:*",
        "@elizaos/plugin-gitbook": "workspace:*",
        "@elizaos/plugin-story": "workspace:*",
        "@elizaos/plugin-goat": "workspace:*",
        "@elizaos/plugin-lensNetwork": "workspace:*",
        "@elizaos/plugin-icp": "workspace:*",
        "@elizaos/plugin-image-generation": "workspace:*",
        "@elizaos/plugin-movement": "workspace:*",
        "@elizaos/plugin-massa": "workspace:*",
    "@elizaos/plugin-nft-generation": "workspace:*",
        "@elizaos/plugin-node": "workspace:*",
        "@elizaos/plugin-solana": "workspace:*",
        "@elizaos/plugin-solana-agentkit": "workspace:*",
        "@elizaos/plugin-autonome": "workspace:*",
        "@elizaos/plugin-starknet": "workspace:*",
        "@elizaos/plugin-stargaze": "workspace:*",
        "@elizaos/plugin-giphy": "workspace:*",
        "@elizaos/plugin-ton": "workspace:*",
        "@elizaos/plugin-sui": "workspace:*",
        "@elizaos/plugin-sgx": "workspace:*",
        "@elizaos/plugin-tee": "workspace:*",
        "@elizaos/plugin-tee-log": "workspace:*",
        "@elizaos/plugin-tee-marlin": "workspace:*",
        "@elizaos/plugin-multiversx": "workspace:*",
        "@elizaos/plugin-near": "workspace:*",
        "@elizaos/plugin-zksync-era": "workspace:*",
        "@elizaos/plugin-twitter": "workspace:*",
        "@elizaos/plugin-cronoszkevm": "workspace:*",
        "@elizaos/plugin-3d-generation": "workspace:*",
        "@elizaos/plugin-fuel": "workspace:*",
        "@elizaos/plugin-avalanche": "workspace:*",
        "@elizaos/plugin-video-generation": "workspace:*",
        "@elizaos/plugin-web-search": "workspace:*",
<<<<<<< HEAD
        "@elizaos/plugin-quai": "workspace:*",
=======
        "@elizaos/plugin-letzai": "workspace:*",
        "@elizaos/plugin-thirdweb": "workspace:*",
        "@elizaos/plugin-genlayer": "workspace:*",
        "@elizaos/plugin-depin": "workspace:*",
        "@elizaos/plugin-open-weather": "workspace:*",
        "@elizaos/plugin-obsidian": "workspace:*",
        "@elizaos/plugin-arthera": "workspace:*",
        "@elizaos/plugin-allora": "workspace:*",
        "@elizaos/plugin-opacity": "workspace:*",
        "@elizaos/plugin-hyperliquid": "workspace:*",
        "@elizaos/plugin-akash": "workspace:*",
>>>>>>> 1eb98bf1
        "readline": "1.3.0",
        "ws": "8.18.0",
        "yargs": "17.7.2"
    },
    "devDependencies": {
        "@types/jest": "^29.5.14",
        "jest": "^29.7.0",
        "ts-jest": "^29.2.5",
        "ts-node": "10.9.2",
        "tsup": "8.3.5"
    }
}<|MERGE_RESOLUTION|>--- conflicted
+++ resolved
@@ -78,9 +78,6 @@
         "@elizaos/plugin-avalanche": "workspace:*",
         "@elizaos/plugin-video-generation": "workspace:*",
         "@elizaos/plugin-web-search": "workspace:*",
-<<<<<<< HEAD
-        "@elizaos/plugin-quai": "workspace:*",
-=======
         "@elizaos/plugin-letzai": "workspace:*",
         "@elizaos/plugin-thirdweb": "workspace:*",
         "@elizaos/plugin-genlayer": "workspace:*",
@@ -92,7 +89,7 @@
         "@elizaos/plugin-opacity": "workspace:*",
         "@elizaos/plugin-hyperliquid": "workspace:*",
         "@elizaos/plugin-akash": "workspace:*",
->>>>>>> 1eb98bf1
+        "@elizaos/plugin-quai": "workspace:*",
         "readline": "1.3.0",
         "ws": "8.18.0",
         "yargs": "17.7.2"
